package net.coobird.thumbnailator.builders;

import java.awt.Dimension;
import java.awt.image.BufferedImage;
import java.util.Collections;
import java.util.List;

import net.coobird.thumbnailator.ThumbnailParameter;
import net.coobird.thumbnailator.filters.ImageFilter;
<<<<<<< HEAD
import net.coobird.thumbnailator.resizers.DefaultResizerFactory;
import net.coobird.thumbnailator.resizers.FixedResizerFactory;
=======
import net.coobird.thumbnailator.geometry.Region;
>>>>>>> 359ea2de
import net.coobird.thumbnailator.resizers.Resizer;
import net.coobird.thumbnailator.resizers.ResizerFactory;

/**
 * A builder for generating {@link ThumbnailParameter}.
 * <p>
 * The default values assigned to the {@link ThumbnailParameter} created by
 * the {@link ThumbnailParameterBuilder} are as follows:
 * <p>
 * <dl>
 * <dt>width</dt>
 * <dd>Unassigned. Must be set by the {@link #size(int, int)} method.</dd>
 * <dt>height</dt>
 * <dd>Unassigned. Must be set by the {@link #size(int, int)} method.</dd>
 * <dt>scaling factor</dt>
 * <dd>Unassigned. Must be set by the {@link #scale(double)} method.</dd>
 * <dt>source region</dt>
 * <dd>Uses the entire source image.</dd>
 * <dt>image type</dt>
 * <dd>See {@link ThumbnailParameter#DEFAULT_IMAGE_TYPE}. Same as
 * {@link BufferedImage#TYPE_INT_ARGB}.</dd>
 * <dt>aspect ratio</dt>
 * <dd>Maintain the aspect ratio of the original image.</dd>
 * <dt>output quality</dt>
 * <dd>See {@link ThumbnailParameter#DEFAULT_QUALITY}.</dd>
 * <dt>output format</dt>
 * <dd>See {@link ThumbnailParameter#ORIGINAL_FORMAT}. Maintains the same
 * image format as the original image.</dd>
 * <dt>output format type</dt>
 * <dd>See {@link ThumbnailParameter#DEFAULT_FORMAT_TYPE}. Uses the default
 * format type of the codec used to create the thumbnail image.</dd>
 * <dt>image filters</dt>
 * <dd>None.</dd>
 * <dt>resizer factory</dt>
 * <dd>{@link DefaultResizerFactory} is used.</dd>
 * <dt>resizer</dt>
 * <dd>The default {@link Resizer} returned by the {@link ResizerFactory}.</dd>
 * </dl>
 * 
 * @author coobird
 *
 */
public final class ThumbnailParameterBuilder
{
	private static final int UNINITIALIZED = -1;
	
	private int width = UNINITIALIZED;
	private int height = UNINITIALIZED;
	private double scalingFactor = Double.NaN;
	private int imageType = ThumbnailParameter.DEFAULT_IMAGE_TYPE;
	private boolean keepAspectRatio = true;
	private float thumbnailQuality = ThumbnailParameter.DEFAULT_QUALITY;
	private String thumbnailFormat = ThumbnailParameter.ORIGINAL_FORMAT;
	private String thumbnailFormatType = ThumbnailParameter.DEFAULT_FORMAT_TYPE;
	private List<ImageFilter> filters = Collections.emptyList();
<<<<<<< HEAD
	private ResizerFactory resizerFactory = DefaultResizerFactory.getInstance();
=======
	private Resizer resizer = Resizers.PROGRESSIVE;
	private Region sourceRegion = null;
>>>>>>> 359ea2de
	
	/**
	 * Creates an instance of a {@link ThumbnailParameterBuilder}.
	 */
	public ThumbnailParameterBuilder()
	{
	}
	
	/**
	 * Sets the image type fo the thumbnail.
	 * 
	 * @param type			The image type of the thumbnail.
	 * @return				A reference to this object.
	 */
	public ThumbnailParameterBuilder imageType(int type)
	{
		imageType = type;
		return this;
	}
	
	/**
	 * Sets the size of the thumbnail.
	 * 
	 * @param size		The dimensions of the thumbnail.
	 * @return			A reference to this object.
	 */
	public ThumbnailParameterBuilder size(Dimension size)
	{
		size(size.width, size.height);
		return this;
	}
	
	/**
	 * Sets the size of the thumbnail.
	 * 
	 * @param width		The width of the thumbnail.
	 * @param height	The height of the thumbnail.
	 * @return			A reference to this object.
	 * @throws IllegalArgumentException	If the widht or height is less than 0.
	 */
	public ThumbnailParameterBuilder size(int width, int height)
	{
		if (width < 0)
		{
			throw new IllegalArgumentException("Width must be greater than 0.");
		}
		if (height < 0)
		{
			throw new IllegalArgumentException("Height must be greater than 0.");
		}
		
		this.width = width;
		this.height = height;
		return this;
	}
	
	/**
	 * Sets the scaling factor of the thumbnail.
	 * 
	 * @param scalingFactor		The scaling factor of the thumbnail.
	 * @return					A reference to this object.
	 * @throws IllegalArgumentException		If the scaling factor is not a 
	 * 										rational number, or if it is less
	 * 										than {@code 0.0}.
	 */
	public ThumbnailParameterBuilder scale(double scalingFactor)
	{
		if (scalingFactor <= 0.0)
		{
			throw new IllegalArgumentException("Scaling factor is less than or equal to 0.");
		} 
		else if (Double.isNaN(scalingFactor) || Double.isInfinite(scalingFactor))
		{
			throw new IllegalArgumentException("Scaling factor must be a rational number.");
		} 
		
		this.scalingFactor = scalingFactor;
		return this;
	}
	
	/**
	 * Sets the region of the source image to use when creating a thumbnail.
	 * 
	 * @param sourceRegion		The region of the source image to use when
	 * 							creating a thumbnail.
	 * @return			A reference to this object.
	 */
	public ThumbnailParameterBuilder region(Region sourceRegion)
	{
		this.sourceRegion = sourceRegion;
		return this;
	}
	
	/**
	 * Sets whether or not the thumbnail is to maintain the aspect ratio of
	 * the original image.
	 * 
	 * @param keep		{@code true} if the aspect ratio of the original image
	 * 					is to be maintained in the thumbnail, {@code false}
	 * 					otherwise.
	 * @return			A reference to this object.
	 */
	public ThumbnailParameterBuilder keepAspectRatio(boolean keep)
	{
		this.keepAspectRatio = keep;
		return this;
	}
	
	/**
	 * Sets the compression quality setting of the thumbnail.
	 * <p>
	 * An acceptable value is in the range of {@code 0.0f} to {@code 1.0f},
	 * where {@code 0.0f} is for the lowest quality setting and {@code 1.0f} for
	 * the highest quality setting.
	 * <p>
	 * If the default compression quality is to be used, then the value 
	 * {@link ThumbnailParameter#DEFAULT_QUALITY} should be used.
	 * 
	 * @param quality		The compression quality setting of the thumbnail.
	 * @return				A reference to this object.
	 */
	public ThumbnailParameterBuilder quality(float quality)
	{
		this.thumbnailQuality = quality;
		return this;
	}

	/**
	 * Sets the output format of the thumbnail.
	 * 
	 * @param format		The output format of the thumbnail.
	 * @return				A reference to this object.
	 */
	public ThumbnailParameterBuilder format(String format)
	{
		this.thumbnailFormat = format;
		return this;
	}
	
	/**
	 * Sets the output format type of the thumbnail.
	 * 
	 * @param formatType	The output format type of the thumbnail.
	 * @return				A reference to this object.
	 */
	public ThumbnailParameterBuilder formatType(String formatType)
	{
		this.thumbnailFormatType = formatType;
		return this;
	}
	
	/**
	 * Sets the {@link ImageFilter}s to apply to the thumbnail.
	 * <p>
	 * These filters will be applied after the original image is resized.
	 * 
	 * @param filters		The output format type of the thumbnail.
	 * @return				A reference to this object.
	 */
	public ThumbnailParameterBuilder filters(List<ImageFilter> filters)
	{
		if (filters == null)
		{
			throw new NullPointerException("Filters is null.");
		}
		
		this.filters = filters;
		return this;
	}
	
	/**
	 * Sets the {@link Resizer} to use when performing the resizing operation
	 * to create the thumbnail.
	 * <p>
	 * Calling this method after {@link #resizerFactory(ResizerFactory)} will 
	 * cause the {@link ResizerFactory} used by the resulting 
	 * {@link ThumbnailParameter} to only return the specified {@link Resizer}.
	 *  
	 * @param resizer		The {@link Resizer} to use when creating the
	 * 						thumbnail.
	 * @return				A reference to this object.
	 */
	public ThumbnailParameterBuilder resizer(Resizer resizer)
	{
		if (resizer == null)
		{
			throw new NullPointerException("Resizer is null.");
		}
		
		this.resizerFactory = new FixedResizerFactory(resizer);
		return this;
	}
	
	/**
	 * Sets the {@link ResizerFactory} to use to obtain a {@link Resizer} when 
	 * performing the resizing operation to create the thumbnail.
	 * <p>
	 * Calling this method after {@link #resizer(Resizer)} could result in
	 * {@link Resizer}s not specified in the {@code resizer} method to be used
	 * when creating thumbnails.
	 * 
	 * 
	 * @param resizerFactory	The {@link ResizerFactory} to use when obtaining
	 * 							a {@link Resizer} to create the thumbnail.
	 * @return					A reference to this object.
	 */
	public ThumbnailParameterBuilder resizerFactory(ResizerFactory resizerFactory)
	{
		if (resizerFactory == null)
		{
			throw new NullPointerException("Resizer is null.");
		}
		
		this.resizerFactory = resizerFactory;
		return this;
	}

	/**
	 * Returns a {@link ThumbnailParameter} from the parameters which are
	 * currently set.
	 * <p>
	 * This method will throw a {@link IllegalArgumentException} required 
	 * parameters for the {@link ThumbnailParameter} have not been set.
	 * 
	 * @return		A {@link ThumbnailParameter} with parameters set through
	 * 				the use of this builder.
	 * @throws IllegalStateException	If neither the size nor the scaling
	 * 									factor has been set.
	 */
	public ThumbnailParameter build()
	{
		if (!Double.isNaN(scalingFactor))
		{
			// If scaling factor has been set.
			return new ThumbnailParameter(
					scalingFactor,
					sourceRegion,
					keepAspectRatio,
					thumbnailFormat,
					thumbnailFormatType,
					thumbnailQuality,
					imageType,
					filters,
					resizerFactory
			);
			
		}
		else if (width != UNINITIALIZED && height != UNINITIALIZED)
		{
			return new ThumbnailParameter(
					new Dimension(width, height),
					sourceRegion,
					keepAspectRatio,
					thumbnailFormat,
					thumbnailFormatType,
					thumbnailQuality,
					imageType,
					filters,
					resizerFactory
			);
		}
		else
		{
			throw new IllegalStateException(
					"The size nor the scaling factor has been set."
			);
		}
	}
}<|MERGE_RESOLUTION|>--- conflicted
+++ resolved
@@ -1,345 +1,338 @@
-package net.coobird.thumbnailator.builders;
-
-import java.awt.Dimension;
-import java.awt.image.BufferedImage;
-import java.util.Collections;
-import java.util.List;
-
-import net.coobird.thumbnailator.ThumbnailParameter;
-import net.coobird.thumbnailator.filters.ImageFilter;
-<<<<<<< HEAD
-import net.coobird.thumbnailator.resizers.DefaultResizerFactory;
-import net.coobird.thumbnailator.resizers.FixedResizerFactory;
-=======
-import net.coobird.thumbnailator.geometry.Region;
->>>>>>> 359ea2de
-import net.coobird.thumbnailator.resizers.Resizer;
-import net.coobird.thumbnailator.resizers.ResizerFactory;
-
-/**
- * A builder for generating {@link ThumbnailParameter}.
- * <p>
- * The default values assigned to the {@link ThumbnailParameter} created by
- * the {@link ThumbnailParameterBuilder} are as follows:
- * <p>
- * <dl>
- * <dt>width</dt>
- * <dd>Unassigned. Must be set by the {@link #size(int, int)} method.</dd>
- * <dt>height</dt>
- * <dd>Unassigned. Must be set by the {@link #size(int, int)} method.</dd>
- * <dt>scaling factor</dt>
- * <dd>Unassigned. Must be set by the {@link #scale(double)} method.</dd>
- * <dt>source region</dt>
- * <dd>Uses the entire source image.</dd>
- * <dt>image type</dt>
- * <dd>See {@link ThumbnailParameter#DEFAULT_IMAGE_TYPE}. Same as
- * {@link BufferedImage#TYPE_INT_ARGB}.</dd>
- * <dt>aspect ratio</dt>
- * <dd>Maintain the aspect ratio of the original image.</dd>
- * <dt>output quality</dt>
- * <dd>See {@link ThumbnailParameter#DEFAULT_QUALITY}.</dd>
- * <dt>output format</dt>
- * <dd>See {@link ThumbnailParameter#ORIGINAL_FORMAT}. Maintains the same
- * image format as the original image.</dd>
- * <dt>output format type</dt>
- * <dd>See {@link ThumbnailParameter#DEFAULT_FORMAT_TYPE}. Uses the default
- * format type of the codec used to create the thumbnail image.</dd>
- * <dt>image filters</dt>
- * <dd>None.</dd>
- * <dt>resizer factory</dt>
- * <dd>{@link DefaultResizerFactory} is used.</dd>
- * <dt>resizer</dt>
- * <dd>The default {@link Resizer} returned by the {@link ResizerFactory}.</dd>
- * </dl>
- * 
- * @author coobird
- *
- */
-public final class ThumbnailParameterBuilder
-{
-	private static final int UNINITIALIZED = -1;
-	
-	private int width = UNINITIALIZED;
-	private int height = UNINITIALIZED;
-	private double scalingFactor = Double.NaN;
-	private int imageType = ThumbnailParameter.DEFAULT_IMAGE_TYPE;
-	private boolean keepAspectRatio = true;
-	private float thumbnailQuality = ThumbnailParameter.DEFAULT_QUALITY;
-	private String thumbnailFormat = ThumbnailParameter.ORIGINAL_FORMAT;
-	private String thumbnailFormatType = ThumbnailParameter.DEFAULT_FORMAT_TYPE;
-	private List<ImageFilter> filters = Collections.emptyList();
-<<<<<<< HEAD
-	private ResizerFactory resizerFactory = DefaultResizerFactory.getInstance();
-=======
-	private Resizer resizer = Resizers.PROGRESSIVE;
-	private Region sourceRegion = null;
->>>>>>> 359ea2de
-	
-	/**
-	 * Creates an instance of a {@link ThumbnailParameterBuilder}.
-	 */
-	public ThumbnailParameterBuilder()
-	{
-	}
-	
-	/**
-	 * Sets the image type fo the thumbnail.
-	 * 
-	 * @param type			The image type of the thumbnail.
-	 * @return				A reference to this object.
-	 */
-	public ThumbnailParameterBuilder imageType(int type)
-	{
-		imageType = type;
-		return this;
-	}
-	
-	/**
-	 * Sets the size of the thumbnail.
-	 * 
-	 * @param size		The dimensions of the thumbnail.
-	 * @return			A reference to this object.
-	 */
-	public ThumbnailParameterBuilder size(Dimension size)
-	{
-		size(size.width, size.height);
-		return this;
-	}
-	
-	/**
-	 * Sets the size of the thumbnail.
-	 * 
-	 * @param width		The width of the thumbnail.
-	 * @param height	The height of the thumbnail.
-	 * @return			A reference to this object.
-	 * @throws IllegalArgumentException	If the widht or height is less than 0.
-	 */
-	public ThumbnailParameterBuilder size(int width, int height)
-	{
-		if (width < 0)
-		{
-			throw new IllegalArgumentException("Width must be greater than 0.");
-		}
-		if (height < 0)
-		{
-			throw new IllegalArgumentException("Height must be greater than 0.");
-		}
-		
-		this.width = width;
-		this.height = height;
-		return this;
-	}
-	
-	/**
-	 * Sets the scaling factor of the thumbnail.
-	 * 
-	 * @param scalingFactor		The scaling factor of the thumbnail.
-	 * @return					A reference to this object.
-	 * @throws IllegalArgumentException		If the scaling factor is not a 
-	 * 										rational number, or if it is less
-	 * 										than {@code 0.0}.
-	 */
-	public ThumbnailParameterBuilder scale(double scalingFactor)
-	{
-		if (scalingFactor <= 0.0)
-		{
-			throw new IllegalArgumentException("Scaling factor is less than or equal to 0.");
-		} 
-		else if (Double.isNaN(scalingFactor) || Double.isInfinite(scalingFactor))
-		{
-			throw new IllegalArgumentException("Scaling factor must be a rational number.");
-		} 
-		
-		this.scalingFactor = scalingFactor;
-		return this;
-	}
-	
-	/**
-	 * Sets the region of the source image to use when creating a thumbnail.
-	 * 
-	 * @param sourceRegion		The region of the source image to use when
-	 * 							creating a thumbnail.
-	 * @return			A reference to this object.
-	 */
-	public ThumbnailParameterBuilder region(Region sourceRegion)
-	{
-		this.sourceRegion = sourceRegion;
-		return this;
-	}
-	
-	/**
-	 * Sets whether or not the thumbnail is to maintain the aspect ratio of
-	 * the original image.
-	 * 
-	 * @param keep		{@code true} if the aspect ratio of the original image
-	 * 					is to be maintained in the thumbnail, {@code false}
-	 * 					otherwise.
-	 * @return			A reference to this object.
-	 */
-	public ThumbnailParameterBuilder keepAspectRatio(boolean keep)
-	{
-		this.keepAspectRatio = keep;
-		return this;
-	}
-	
-	/**
-	 * Sets the compression quality setting of the thumbnail.
-	 * <p>
-	 * An acceptable value is in the range of {@code 0.0f} to {@code 1.0f},
-	 * where {@code 0.0f} is for the lowest quality setting and {@code 1.0f} for
-	 * the highest quality setting.
-	 * <p>
-	 * If the default compression quality is to be used, then the value 
-	 * {@link ThumbnailParameter#DEFAULT_QUALITY} should be used.
-	 * 
-	 * @param quality		The compression quality setting of the thumbnail.
-	 * @return				A reference to this object.
-	 */
-	public ThumbnailParameterBuilder quality(float quality)
-	{
-		this.thumbnailQuality = quality;
-		return this;
-	}
-
-	/**
-	 * Sets the output format of the thumbnail.
-	 * 
-	 * @param format		The output format of the thumbnail.
-	 * @return				A reference to this object.
-	 */
-	public ThumbnailParameterBuilder format(String format)
-	{
-		this.thumbnailFormat = format;
-		return this;
-	}
-	
-	/**
-	 * Sets the output format type of the thumbnail.
-	 * 
-	 * @param formatType	The output format type of the thumbnail.
-	 * @return				A reference to this object.
-	 */
-	public ThumbnailParameterBuilder formatType(String formatType)
-	{
-		this.thumbnailFormatType = formatType;
-		return this;
-	}
-	
-	/**
-	 * Sets the {@link ImageFilter}s to apply to the thumbnail.
-	 * <p>
-	 * These filters will be applied after the original image is resized.
-	 * 
-	 * @param filters		The output format type of the thumbnail.
-	 * @return				A reference to this object.
-	 */
-	public ThumbnailParameterBuilder filters(List<ImageFilter> filters)
-	{
-		if (filters == null)
-		{
-			throw new NullPointerException("Filters is null.");
-		}
-		
-		this.filters = filters;
-		return this;
-	}
-	
-	/**
-	 * Sets the {@link Resizer} to use when performing the resizing operation
-	 * to create the thumbnail.
-	 * <p>
-	 * Calling this method after {@link #resizerFactory(ResizerFactory)} will 
-	 * cause the {@link ResizerFactory} used by the resulting 
-	 * {@link ThumbnailParameter} to only return the specified {@link Resizer}.
-	 *  
-	 * @param resizer		The {@link Resizer} to use when creating the
-	 * 						thumbnail.
-	 * @return				A reference to this object.
-	 */
-	public ThumbnailParameterBuilder resizer(Resizer resizer)
-	{
-		if (resizer == null)
-		{
-			throw new NullPointerException("Resizer is null.");
-		}
-		
-		this.resizerFactory = new FixedResizerFactory(resizer);
-		return this;
-	}
-	
-	/**
-	 * Sets the {@link ResizerFactory} to use to obtain a {@link Resizer} when 
-	 * performing the resizing operation to create the thumbnail.
-	 * <p>
-	 * Calling this method after {@link #resizer(Resizer)} could result in
-	 * {@link Resizer}s not specified in the {@code resizer} method to be used
-	 * when creating thumbnails.
-	 * 
-	 * 
-	 * @param resizerFactory	The {@link ResizerFactory} to use when obtaining
-	 * 							a {@link Resizer} to create the thumbnail.
-	 * @return					A reference to this object.
-	 */
-	public ThumbnailParameterBuilder resizerFactory(ResizerFactory resizerFactory)
-	{
-		if (resizerFactory == null)
-		{
-			throw new NullPointerException("Resizer is null.");
-		}
-		
-		this.resizerFactory = resizerFactory;
-		return this;
-	}
-
-	/**
-	 * Returns a {@link ThumbnailParameter} from the parameters which are
-	 * currently set.
-	 * <p>
-	 * This method will throw a {@link IllegalArgumentException} required 
-	 * parameters for the {@link ThumbnailParameter} have not been set.
-	 * 
-	 * @return		A {@link ThumbnailParameter} with parameters set through
-	 * 				the use of this builder.
-	 * @throws IllegalStateException	If neither the size nor the scaling
-	 * 									factor has been set.
-	 */
-	public ThumbnailParameter build()
-	{
-		if (!Double.isNaN(scalingFactor))
-		{
-			// If scaling factor has been set.
-			return new ThumbnailParameter(
-					scalingFactor,
-					sourceRegion,
-					keepAspectRatio,
-					thumbnailFormat,
-					thumbnailFormatType,
-					thumbnailQuality,
-					imageType,
-					filters,
-					resizerFactory
-			);
-			
-		}
-		else if (width != UNINITIALIZED && height != UNINITIALIZED)
-		{
-			return new ThumbnailParameter(
-					new Dimension(width, height),
-					sourceRegion,
-					keepAspectRatio,
-					thumbnailFormat,
-					thumbnailFormatType,
-					thumbnailQuality,
-					imageType,
-					filters,
-					resizerFactory
-			);
-		}
-		else
-		{
-			throw new IllegalStateException(
-					"The size nor the scaling factor has been set."
-			);
-		}
-	}
+package net.coobird.thumbnailator.builders;
+
+import java.awt.Dimension;
+import java.awt.image.BufferedImage;
+import java.util.Collections;
+import java.util.List;
+
+import net.coobird.thumbnailator.ThumbnailParameter;
+import net.coobird.thumbnailator.filters.ImageFilter;
+import net.coobird.thumbnailator.resizers.DefaultResizerFactory;
+import net.coobird.thumbnailator.resizers.FixedResizerFactory;
+import net.coobird.thumbnailator.geometry.Region;
+import net.coobird.thumbnailator.resizers.Resizer;
+import net.coobird.thumbnailator.resizers.ResizerFactory;
+
+/**
+ * A builder for generating {@link ThumbnailParameter}.
+ * <p>
+ * The default values assigned to the {@link ThumbnailParameter} created by
+ * the {@link ThumbnailParameterBuilder} are as follows:
+ * <p>
+ * <dl>
+ * <dt>width</dt>
+ * <dd>Unassigned. Must be set by the {@link #size(int, int)} method.</dd>
+ * <dt>height</dt>
+ * <dd>Unassigned. Must be set by the {@link #size(int, int)} method.</dd>
+ * <dt>scaling factor</dt>
+ * <dd>Unassigned. Must be set by the {@link #scale(double)} method.</dd>
+ * <dt>source region</dt>
+ * <dd>Uses the entire source image.</dd>
+ * <dt>image type</dt>
+ * <dd>See {@link ThumbnailParameter#DEFAULT_IMAGE_TYPE}. Same as
+ * {@link BufferedImage#TYPE_INT_ARGB}.</dd>
+ * <dt>aspect ratio</dt>
+ * <dd>Maintain the aspect ratio of the original image.</dd>
+ * <dt>output quality</dt>
+ * <dd>See {@link ThumbnailParameter#DEFAULT_QUALITY}.</dd>
+ * <dt>output format</dt>
+ * <dd>See {@link ThumbnailParameter#ORIGINAL_FORMAT}. Maintains the same
+ * image format as the original image.</dd>
+ * <dt>output format type</dt>
+ * <dd>See {@link ThumbnailParameter#DEFAULT_FORMAT_TYPE}. Uses the default
+ * format type of the codec used to create the thumbnail image.</dd>
+ * <dt>image filters</dt>
+ * <dd>None.</dd>
+ * <dt>resizer factory</dt>
+ * <dd>{@link DefaultResizerFactory} is used.</dd>
+ * <dt>resizer</dt>
+ * <dd>The default {@link Resizer} returned by the {@link ResizerFactory}.</dd>
+ * </dl>
+ * 
+ * @author coobird
+ *
+ */
+public final class ThumbnailParameterBuilder
+{
+	private static final int UNINITIALIZED = -1;
+	
+	private int width = UNINITIALIZED;
+	private int height = UNINITIALIZED;
+	private double scalingFactor = Double.NaN;
+	private int imageType = ThumbnailParameter.DEFAULT_IMAGE_TYPE;
+	private boolean keepAspectRatio = true;
+	private float thumbnailQuality = ThumbnailParameter.DEFAULT_QUALITY;
+	private String thumbnailFormat = ThumbnailParameter.ORIGINAL_FORMAT;
+	private String thumbnailFormatType = ThumbnailParameter.DEFAULT_FORMAT_TYPE;
+	private List<ImageFilter> filters = Collections.emptyList();
+	private ResizerFactory resizerFactory = DefaultResizerFactory.getInstance();
+	private Region sourceRegion = null;
+	
+	/**
+	 * Creates an instance of a {@link ThumbnailParameterBuilder}.
+	 */
+	public ThumbnailParameterBuilder()
+	{
+	}
+	
+	/**
+	 * Sets the image type fo the thumbnail.
+	 * 
+	 * @param type			The image type of the thumbnail.
+	 * @return				A reference to this object.
+	 */
+	public ThumbnailParameterBuilder imageType(int type)
+	{
+		imageType = type;
+		return this;
+	}
+	
+	/**
+	 * Sets the size of the thumbnail.
+	 * 
+	 * @param size		The dimensions of the thumbnail.
+	 * @return			A reference to this object.
+	 */
+	public ThumbnailParameterBuilder size(Dimension size)
+	{
+		size(size.width, size.height);
+		return this;
+	}
+	
+	/**
+	 * Sets the size of the thumbnail.
+	 * 
+	 * @param width		The width of the thumbnail.
+	 * @param height	The height of the thumbnail.
+	 * @return			A reference to this object.
+	 * @throws IllegalArgumentException	If the widht or height is less than 0.
+	 */
+	public ThumbnailParameterBuilder size(int width, int height)
+	{
+		if (width < 0)
+		{
+			throw new IllegalArgumentException("Width must be greater than 0.");
+		}
+		if (height < 0)
+		{
+			throw new IllegalArgumentException("Height must be greater than 0.");
+		}
+		
+		this.width = width;
+		this.height = height;
+		return this;
+	}
+	
+	/**
+	 * Sets the scaling factor of the thumbnail.
+	 * 
+	 * @param scalingFactor		The scaling factor of the thumbnail.
+	 * @return					A reference to this object.
+	 * @throws IllegalArgumentException		If the scaling factor is not a 
+	 * 										rational number, or if it is less
+	 * 										than {@code 0.0}.
+	 */
+	public ThumbnailParameterBuilder scale(double scalingFactor)
+	{
+		if (scalingFactor <= 0.0)
+		{
+			throw new IllegalArgumentException("Scaling factor is less than or equal to 0.");
+		} 
+		else if (Double.isNaN(scalingFactor) || Double.isInfinite(scalingFactor))
+		{
+			throw new IllegalArgumentException("Scaling factor must be a rational number.");
+		} 
+		
+		this.scalingFactor = scalingFactor;
+		return this;
+	}
+	
+	/**
+	 * Sets the region of the source image to use when creating a thumbnail.
+	 * 
+	 * @param sourceRegion		The region of the source image to use when
+	 * 							creating a thumbnail.
+	 * @return			A reference to this object.
+	 */
+	public ThumbnailParameterBuilder region(Region sourceRegion)
+	{
+		this.sourceRegion = sourceRegion;
+		return this;
+	}
+	
+	/**
+	 * Sets whether or not the thumbnail is to maintain the aspect ratio of
+	 * the original image.
+	 * 
+	 * @param keep		{@code true} if the aspect ratio of the original image
+	 * 					is to be maintained in the thumbnail, {@code false}
+	 * 					otherwise.
+	 * @return			A reference to this object.
+	 */
+	public ThumbnailParameterBuilder keepAspectRatio(boolean keep)
+	{
+		this.keepAspectRatio = keep;
+		return this;
+	}
+	
+	/**
+	 * Sets the compression quality setting of the thumbnail.
+	 * <p>
+	 * An acceptable value is in the range of {@code 0.0f} to {@code 1.0f},
+	 * where {@code 0.0f} is for the lowest quality setting and {@code 1.0f} for
+	 * the highest quality setting.
+	 * <p>
+	 * If the default compression quality is to be used, then the value 
+	 * {@link ThumbnailParameter#DEFAULT_QUALITY} should be used.
+	 * 
+	 * @param quality		The compression quality setting of the thumbnail.
+	 * @return				A reference to this object.
+	 */
+	public ThumbnailParameterBuilder quality(float quality)
+	{
+		this.thumbnailQuality = quality;
+		return this;
+	}
+
+	/**
+	 * Sets the output format of the thumbnail.
+	 * 
+	 * @param format		The output format of the thumbnail.
+	 * @return				A reference to this object.
+	 */
+	public ThumbnailParameterBuilder format(String format)
+	{
+		this.thumbnailFormat = format;
+		return this;
+	}
+	
+	/**
+	 * Sets the output format type of the thumbnail.
+	 * 
+	 * @param formatType	The output format type of the thumbnail.
+	 * @return				A reference to this object.
+	 */
+	public ThumbnailParameterBuilder formatType(String formatType)
+	{
+		this.thumbnailFormatType = formatType;
+		return this;
+	}
+	
+	/**
+	 * Sets the {@link ImageFilter}s to apply to the thumbnail.
+	 * <p>
+	 * These filters will be applied after the original image is resized.
+	 * 
+	 * @param filters		The output format type of the thumbnail.
+	 * @return				A reference to this object.
+	 */
+	public ThumbnailParameterBuilder filters(List<ImageFilter> filters)
+	{
+		if (filters == null)
+		{
+			throw new NullPointerException("Filters is null.");
+		}
+		
+		this.filters = filters;
+		return this;
+	}
+	
+	/**
+	 * Sets the {@link Resizer} to use when performing the resizing operation
+	 * to create the thumbnail.
+	 * <p>
+	 * Calling this method after {@link #resizerFactory(ResizerFactory)} will 
+	 * cause the {@link ResizerFactory} used by the resulting 
+	 * {@link ThumbnailParameter} to only return the specified {@link Resizer}.
+	 *  
+	 * @param resizer		The {@link Resizer} to use when creating the
+	 * 						thumbnail.
+	 * @return				A reference to this object.
+	 */
+	public ThumbnailParameterBuilder resizer(Resizer resizer)
+	{
+		if (resizer == null)
+		{
+			throw new NullPointerException("Resizer is null.");
+		}
+		
+		this.resizerFactory = new FixedResizerFactory(resizer);
+		return this;
+	}
+	
+	/**
+	 * Sets the {@link ResizerFactory} to use to obtain a {@link Resizer} when 
+	 * performing the resizing operation to create the thumbnail.
+	 * <p>
+	 * Calling this method after {@link #resizer(Resizer)} could result in
+	 * {@link Resizer}s not specified in the {@code resizer} method to be used
+	 * when creating thumbnails.
+	 * 
+	 * 
+	 * @param resizerFactory	The {@link ResizerFactory} to use when obtaining
+	 * 							a {@link Resizer} to create the thumbnail.
+	 * @return					A reference to this object.
+	 */
+	public ThumbnailParameterBuilder resizerFactory(ResizerFactory resizerFactory)
+	{
+		if (resizerFactory == null)
+		{
+			throw new NullPointerException("Resizer is null.");
+		}
+		
+		this.resizerFactory = resizerFactory;
+		return this;
+	}
+
+	/**
+	 * Returns a {@link ThumbnailParameter} from the parameters which are
+	 * currently set.
+	 * <p>
+	 * This method will throw a {@link IllegalArgumentException} required 
+	 * parameters for the {@link ThumbnailParameter} have not been set.
+	 * 
+	 * @return		A {@link ThumbnailParameter} with parameters set through
+	 * 				the use of this builder.
+	 * @throws IllegalStateException	If neither the size nor the scaling
+	 * 									factor has been set.
+	 */
+	public ThumbnailParameter build()
+	{
+		if (!Double.isNaN(scalingFactor))
+		{
+			// If scaling factor has been set.
+			return new ThumbnailParameter(
+					scalingFactor,
+					sourceRegion,
+					keepAspectRatio,
+					thumbnailFormat,
+					thumbnailFormatType,
+					thumbnailQuality,
+					imageType,
+					filters,
+					resizerFactory
+			);
+			
+		}
+		else if (width != UNINITIALIZED && height != UNINITIALIZED)
+		{
+			return new ThumbnailParameter(
+					new Dimension(width, height),
+					sourceRegion,
+					keepAspectRatio,
+					thumbnailFormat,
+					thumbnailFormatType,
+					thumbnailQuality,
+					imageType,
+					filters,
+					resizerFactory
+			);
+		}
+		else
+		{
+			throw new IllegalStateException(
+					"The size nor the scaling factor has been set."
+			);
+		}
+	}
 }