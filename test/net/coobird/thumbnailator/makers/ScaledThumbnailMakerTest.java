--- conflicted
+++ resolved
@@ -1,235 +1,234 @@
-package net.coobird.thumbnailator.makers;
-
-import java.awt.Dimension;
-import java.awt.image.BufferedImage;
-
-import net.coobird.thumbnailator.builders.BufferedImageBuilder;
-import net.coobird.thumbnailator.resizers.ProgressiveBilinearResizer;
-import net.coobird.thumbnailator.resizers.Resizer;
-import net.coobird.thumbnailator.resizers.ResizerFactory;
-
-import org.junit.Test;
-import static org.junit.Assert.*;
-import static org.mockito.Matchers.*;
-import static org.mockito.Mockito.*;
-
-/**
- * A class which tests the behavior of the 
- * {@link ScaledThumbnailMaker} class.
- * 
- * @author coobird
- *
- */
-public class ScaledThumbnailMakerTest
-{
-	/**
-	 * A convenience method to make a test image.
-	 */
-	private static BufferedImage makeTestImage200x200() {
-		return new BufferedImageBuilder(200, 200).build();
-	}
-
-	/**
-	 * Test for the {@link ScaledThumbnailMaker} class where,
-	 * <ol>
-	 * <li>It is initialized with the no-args constructor</li>
-	 * <li>The scale method is not called</li>
-	 * <li>And finally the make method is called</li>
-	 * </ol>
-	 * and the expected outcome is,
-	 * <ol>
-	 * <li>An IllegalStateException occurs.</li>
-	 * </ol>
-	 */
-	@Test(expected=IllegalStateException.class)
-	public void uninitializedWithNoArgConstructor()
-	{
-		// given
-		BufferedImage img = makeTestImage200x200();
-		
-		// when
-		new ScaledThumbnailMaker().make(img);
-		
-		// then
-		fail();
-	}
-	
-	/**
-	 * Test for the {@link FixedSizeThumbnailMaker} class where,
-	 * <ol>
-	 * <li>It is initialized with the one argument constructor</li>
-	 * <li>And finally the make method is called</li>
-	 * </ol>
-	 * and the expected outcome is,
-	 * <ol>
-	 * <li>A thumbnail image is created by reducing the size by the
-	 * specified scaling factor</li>
-	 * <li>The imageType is the default type.</li>
-	 * </ol>
-	 */
-	@Test
-	public void makeWithOneArgConstructor()
-	{
-		BufferedImage img = makeTestImage200x200();
-		
-		BufferedImage thumbnail = new ScaledThumbnailMaker(0.5).make(img);
-		
-		assertEquals(100, thumbnail.getWidth());
-		assertEquals(100, thumbnail.getHeight());
-		assertEquals(BufferedImage.TYPE_INT_ARGB, thumbnail.getType());
-	}
-	
-	/**
-	 * Test for the {@link FixedSizeThumbnailMaker} class where,
-	 * <ol>
-	 * <li>It is initialized with the one argument constructor</li>
-	 * <li>The scale method is called.</li>
-	 * <li>And finally the make method is called</li>
-	 * </ol>
-	 * and the expected outcome is,
-	 * <ol>
-	 * <li>An IllegalStateException is thrown, due to the scaling factor
-	 * being specified twice.</li>
-	 * </ol>
-	 */
-	@Test(expected=IllegalStateException.class)
-	public void makeWithOneArgConstructorWithScaleOneArg()
-	{
-		BufferedImage img = makeTestImage200x200();
-		
-		new ScaledThumbnailMaker(0.5)
-			.scale(0.5)
-			.make(img);
-	}
-	
-	@Test(expected=IllegalStateException.class)
-	public void makeWithOneArgConstructorWithScaleTwoArg()
-	{
-		BufferedImage img = makeTestImage200x200();
-		
-		new ScaledThumbnailMaker(0.5)
-			.scale(0.5, 0.5)
-			.make(img);
-	}
-	
-	@Test
-	public void makeWithTwoArgConstructor()
-	{
-		// given
-		BufferedImage img = makeTestImage200x200();
-		
-		// when
-		BufferedImage thumbnail = new ScaledThumbnailMaker(0.6, 0.4).make(img);
-		
-		// then
-		assertEquals(120, thumbnail.getWidth());
-		assertEquals(80, thumbnail.getHeight());
-	}
-	
-	@Test(expected=IllegalStateException.class)
-	public void makeWithTwoArgConstructorWithScaleOneArg()
-	{
-		// given
-		BufferedImage img = makeTestImage200x200();
-		
-		// when
-		new ScaledThumbnailMaker(0.6, 0.4)
-			.scale(0.5)
-			.make(img);
-		
-		// then
-		fail();
-	}
-	
-	@Test(expected=IllegalStateException.class)
-	public void makeWithTwoArgConstructorWithScaleTwoArg()
-	{
-		// given
-		BufferedImage img = makeTestImage200x200();
-		
-		// when
-		new ScaledThumbnailMaker(0.6, 0.4)
-			.scale(0.5, 0.5)
-			.make(img);
-		
-		// then
-		fail();
-	}
-
-	/**
-	 * Test for the {@link FixedSizeThumbnailMaker} class where,
-	 * <ol>
-	 * <li>It is initialized with the no argument constructor</li>
-	 * <li>The scale method is called.</li>
-	 * <li>And finally the make method is called</li>
-	 * </ol>
-	 * and the expected outcome is,
-	 * <ol>
-	 * <li>A thumbnail image is created by reducing the size by the
-	 * specified scaling factor</li>
-	 * <li>The imageType is the default type.</li>
-	 * </ol>
-	 */
-	@Test
-	public void makeWithNoArgConstructorAndScaleOneArg()
-	{
-		BufferedImage img = makeTestImage200x200();
-		
-		BufferedImage thumbnail = new ScaledThumbnailMaker()
-				.scale(0.5)
-				.make(img);
-		
-		assertEquals(100, thumbnail.getWidth());
-		assertEquals(100, thumbnail.getHeight());
-		assertEquals(BufferedImage.TYPE_INT_ARGB, thumbnail.getType());
-	}
-	
-<<<<<<< HEAD
-	@Test
-	public void makeWithNoArgConstructorAndScaleTwoArg()
-	{
-		// given
-		BufferedImage img = makeTestImage200x200();
-		
-		// when
-		BufferedImage thumbnail = new ScaledThumbnailMaker()
-			.scale(0.6, 0.4)
-			.make(img);
-		
-		// then
-		assertEquals(120, thumbnail.getWidth());
-		assertEquals(80, thumbnail.getHeight());
-		assertEquals(BufferedImage.TYPE_INT_ARGB, thumbnail.getType());
-=======
-	/**
-	 * Test for the {@link ScaledThumbnailMaker} class where,
-	 * <ol>
-	 * <li>An thumbnail is to be made</li>
-	 * </ol>
-	 * and the expected outcome is,
-	 * <ol>
-	 * <li>The ResizerFactory is used to obtain a Resizer.</li>
-	 * </ol>
-	 */
-	@Test
-	public void verifyResizerFactoryBeingCalled()
-	{
-		// given
-		BufferedImage img = makeTestImage200x200();
-		Resizer spyResizer = spy(new ProgressiveBilinearResizer());
-		ResizerFactory resizerFactory = mock(ResizerFactory.class);
-		when(resizerFactory.getResizer(any(Dimension.class), any(Dimension.class)))
-				.thenReturn(spyResizer);
-		
-		// when
-		new ScaledThumbnailMaker(0.5)
-				.resizerFactory(resizerFactory)
-				.make(img);
-		
-		// then
-		verify(resizerFactory, atLeastOnce())
-				.getResizer(new Dimension(200, 200), new Dimension(100, 100));
-		verify(spyResizer).resize(eq(img), any(BufferedImage.class));
->>>>>>> 7297f8e0
-	}
-}
+package net.coobird.thumbnailator.makers;
+
+import java.awt.Dimension;
+import java.awt.image.BufferedImage;
+
+import net.coobird.thumbnailator.builders.BufferedImageBuilder;
+import net.coobird.thumbnailator.resizers.ProgressiveBilinearResizer;
+import net.coobird.thumbnailator.resizers.Resizer;
+import net.coobird.thumbnailator.resizers.ResizerFactory;
+
+import org.junit.Test;
+import static org.junit.Assert.*;
+import static org.mockito.Matchers.*;
+import static org.mockito.Mockito.*;
+
+/**
+ * A class which tests the behavior of the 
+ * {@link ScaledThumbnailMaker} class.
+ * 
+ * @author coobird
+ *
+ */
+public class ScaledThumbnailMakerTest
+{
+	/**
+	 * A convenience method to make a test image.
+	 */
+	private static BufferedImage makeTestImage200x200() {
+		return new BufferedImageBuilder(200, 200).build();
+	}
+
+	/**
+	 * Test for the {@link ScaledThumbnailMaker} class where,
+	 * <ol>
+	 * <li>It is initialized with the no-args constructor</li>
+	 * <li>The scale method is not called</li>
+	 * <li>And finally the make method is called</li>
+	 * </ol>
+	 * and the expected outcome is,
+	 * <ol>
+	 * <li>An IllegalStateException occurs.</li>
+	 * </ol>
+	 */
+	@Test(expected=IllegalStateException.class)
+	public void uninitializedWithNoArgConstructor()
+	{
+		// given
+		BufferedImage img = makeTestImage200x200();
+		
+		// when
+		new ScaledThumbnailMaker().make(img);
+		
+		// then
+		fail();
+	}
+	
+	/**
+	 * Test for the {@link FixedSizeThumbnailMaker} class where,
+	 * <ol>
+	 * <li>It is initialized with the one argument constructor</li>
+	 * <li>And finally the make method is called</li>
+	 * </ol>
+	 * and the expected outcome is,
+	 * <ol>
+	 * <li>A thumbnail image is created by reducing the size by the
+	 * specified scaling factor</li>
+	 * <li>The imageType is the default type.</li>
+	 * </ol>
+	 */
+	@Test
+	public void makeWithOneArgConstructor()
+	{
+		BufferedImage img = makeTestImage200x200();
+		
+		BufferedImage thumbnail = new ScaledThumbnailMaker(0.5).make(img);
+		
+		assertEquals(100, thumbnail.getWidth());
+		assertEquals(100, thumbnail.getHeight());
+		assertEquals(BufferedImage.TYPE_INT_ARGB, thumbnail.getType());
+	}
+	
+	/**
+	 * Test for the {@link FixedSizeThumbnailMaker} class where,
+	 * <ol>
+	 * <li>It is initialized with the one argument constructor</li>
+	 * <li>The scale method is called.</li>
+	 * <li>And finally the make method is called</li>
+	 * </ol>
+	 * and the expected outcome is,
+	 * <ol>
+	 * <li>An IllegalStateException is thrown, due to the scaling factor
+	 * being specified twice.</li>
+	 * </ol>
+	 */
+	@Test(expected=IllegalStateException.class)
+	public void makeWithOneArgConstructorWithScaleOneArg()
+	{
+		BufferedImage img = makeTestImage200x200();
+		
+		new ScaledThumbnailMaker(0.5)
+			.scale(0.5)
+			.make(img);
+	}
+	
+	@Test(expected=IllegalStateException.class)
+	public void makeWithOneArgConstructorWithScaleTwoArg()
+	{
+		BufferedImage img = makeTestImage200x200();
+		
+		new ScaledThumbnailMaker(0.5)
+			.scale(0.5, 0.5)
+			.make(img);
+	}
+	
+	@Test
+	public void makeWithTwoArgConstructor()
+	{
+		// given
+		BufferedImage img = makeTestImage200x200();
+		
+		// when
+		BufferedImage thumbnail = new ScaledThumbnailMaker(0.6, 0.4).make(img);
+		
+		// then
+		assertEquals(120, thumbnail.getWidth());
+		assertEquals(80, thumbnail.getHeight());
+	}
+	
+	@Test(expected=IllegalStateException.class)
+	public void makeWithTwoArgConstructorWithScaleOneArg()
+	{
+		// given
+		BufferedImage img = makeTestImage200x200();
+		
+		// when
+		new ScaledThumbnailMaker(0.6, 0.4)
+			.scale(0.5)
+			.make(img);
+		
+		// then
+		fail();
+	}
+	
+	@Test(expected=IllegalStateException.class)
+	public void makeWithTwoArgConstructorWithScaleTwoArg()
+	{
+		// given
+		BufferedImage img = makeTestImage200x200();
+		
+		// when
+		new ScaledThumbnailMaker(0.6, 0.4)
+			.scale(0.5, 0.5)
+			.make(img);
+		
+		// then
+		fail();
+	}
+
+	/**
+	 * Test for the {@link FixedSizeThumbnailMaker} class where,
+	 * <ol>
+	 * <li>It is initialized with the no argument constructor</li>
+	 * <li>The scale method is called.</li>
+	 * <li>And finally the make method is called</li>
+	 * </ol>
+	 * and the expected outcome is,
+	 * <ol>
+	 * <li>A thumbnail image is created by reducing the size by the
+	 * specified scaling factor</li>
+	 * <li>The imageType is the default type.</li>
+	 * </ol>
+	 */
+	@Test
+	public void makeWithNoArgConstructorAndScaleOneArg()
+	{
+		BufferedImage img = makeTestImage200x200();
+		
+		BufferedImage thumbnail = new ScaledThumbnailMaker()
+				.scale(0.5)
+				.make(img);
+		
+		assertEquals(100, thumbnail.getWidth());
+		assertEquals(100, thumbnail.getHeight());
+		assertEquals(BufferedImage.TYPE_INT_ARGB, thumbnail.getType());
+	}
+
+	@Test
+	public void makeWithNoArgConstructorAndScaleTwoArg()
+	{
+		// given
+		BufferedImage img = makeTestImage200x200();
+		
+		// when
+		BufferedImage thumbnail = new ScaledThumbnailMaker()
+			.scale(0.6, 0.4)
+			.make(img);
+		
+		// then
+		assertEquals(120, thumbnail.getWidth());
+		assertEquals(80, thumbnail.getHeight());
+		assertEquals(BufferedImage.TYPE_INT_ARGB, thumbnail.getType());
+	}
+		
+	/**
+	 * Test for the {@link ScaledThumbnailMaker} class where,
+	 * <ol>
+	 * <li>An thumbnail is to be made</li>
+	 * </ol>
+	 * and the expected outcome is,
+	 * <ol>
+	 * <li>The ResizerFactory is used to obtain a Resizer.</li>
+	 * </ol>
+	 */
+	@Test
+	public void verifyResizerFactoryBeingCalled()
+	{
+		// given
+		BufferedImage img = makeTestImage200x200();
+		Resizer spyResizer = spy(new ProgressiveBilinearResizer());
+		ResizerFactory resizerFactory = mock(ResizerFactory.class);
+		when(resizerFactory.getResizer(any(Dimension.class), any(Dimension.class)))
+				.thenReturn(spyResizer);
+		
+		// when
+		new ScaledThumbnailMaker(0.5)
+				.resizerFactory(resizerFactory)
+				.make(img);
+		
+		// then
+		verify(resizerFactory, atLeastOnce())
+				.getResizer(new Dimension(200, 200), new Dimension(100, 100));
+		verify(spyResizer).resize(eq(img), any(BufferedImage.class));
+	}
+}